--- conflicted
+++ resolved
@@ -531,11 +531,7 @@
             transformer=transformer_8bit,
             text_encoder_3=text_encoder_3_8bit,
             torch_dtype=torch.float16,
-<<<<<<< HEAD
-        ).to(torch_device)
-=======
         ).to(device)
->>>>>>> e23705e5
 
         # Check if inference works.
         _ = pipeline_8bit(self.prompt, max_sequence_length=20, num_inference_steps=2)
