--- conflicted
+++ resolved
@@ -63,11 +63,7 @@
     backend_max_memory_allocated,
     backend_reset_peak_memory_stats,
     backend_synchronize,
-<<<<<<< HEAD
     check_if_dicts_are_equal,
-    floats_tensor,
-=======
->>>>>>> 0ba1f76d
     get_python_version,
     is_torch_compile,
     numpy_cosine_similarity_distance,
