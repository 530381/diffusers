--- conflicted
+++ resolved
@@ -77,11 +77,7 @@
             "SanaLoraLoaderMixin",
             "Lumina2LoraLoaderMixin",
             "WanLoraLoaderMixin",
-<<<<<<< HEAD
-            "LoraBaseMixin",
-=======
             "HiDreamImageLoraLoaderMixin",
->>>>>>> 3da98e7e
         ]
         _import_structure["textual_inversion"] = ["TextualInversionLoaderMixin"]
         _import_structure["ip_adapter.ip_adapter"] = [
