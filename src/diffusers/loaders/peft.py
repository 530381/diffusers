# coding=utf-8
# Copyright 2025 The HuggingFace Inc. team.
#
# Licensed under the Apache License, Version 2.0 (the "License");
# you may not use this file except in compliance with the License.
# You may obtain a copy of the License at
#
#     http://www.apache.org/licenses/LICENSE-2.0
#
# Unless required by applicable law or agreed to in writing, software
# distributed under the License is distributed on an "AS IS" BASIS,
# WITHOUT WARRANTIES OR CONDITIONS OF ANY KIND, either express or implied.
# See the License for the specific language governing permissions and
# limitations under the License.
import inspect
import json
import os
from functools import partial
from pathlib import Path
from typing import Dict, List, Literal, Optional, Union

import safetensors
import torch

from ..utils import (
    MIN_PEFT_VERSION,
    USE_PEFT_BACKEND,
    check_peft_version,
    convert_unet_state_dict_to_peft,
    delete_adapter_layers,
    get_adapter_name,
    get_peft_kwargs,
    is_peft_available,
    is_peft_version,
    logging,
    set_adapter_layers,
    set_weights_and_activate_adapters,
)
from .lora_base import _fetch_state_dict, _func_optionally_disable_offloading
from .unet_loader_utils import _maybe_expand_lora_scales


logger = logging.get_logger(__name__)

_SET_ADAPTER_SCALE_FN_MAPPING = {
    "UNet2DConditionModel": _maybe_expand_lora_scales,
    "UNetMotionModel": _maybe_expand_lora_scales,
    "SD3Transformer2DModel": lambda model_cls, weights: weights,
    "FluxTransformer2DModel": lambda model_cls, weights: weights,
    "CogVideoXTransformer3DModel": lambda model_cls, weights: weights,
    "ConsisIDTransformer3DModel": lambda model_cls, weights: weights,
    "MochiTransformer3DModel": lambda model_cls, weights: weights,
    "HunyuanVideoTransformer3DModel": lambda model_cls, weights: weights,
    "LTXVideoTransformer3DModel": lambda model_cls, weights: weights,
    "SanaTransformer2DModel": lambda model_cls, weights: weights,
    "AuraFlowTransformer2DModel": lambda model_cls, weights: weights,
    "Lumina2Transformer2DModel": lambda model_cls, weights: weights,
    "WanTransformer3DModel": lambda model_cls, weights: weights,
    "CogView4Transformer2DModel": lambda model_cls, weights: weights,
    "HiDreamImageTransformer2DModel": lambda model_cls, weights: weights,
}


def _maybe_raise_error_for_ambiguity(config):
    rank_pattern = config["rank_pattern"].copy()
    target_modules = config["target_modules"]

    for key in list(rank_pattern.keys()):
        # try to detect ambiguity
        # `target_modules` can also be a str, in which case this loop would loop
        # over the chars of the str. The technically correct way to match LoRA keys
        # in PEFT is to use LoraModel._check_target_module_exists (lora_config, key).
        # But this cuts it for now.
        exact_matches = [mod for mod in target_modules if mod == key]
        substring_matches = [mod for mod in target_modules if key in mod and mod != key]

        if exact_matches and substring_matches:
            if is_peft_version("<", "0.14.1"):
                raise ValueError(
                    "There are ambiguous keys present in this LoRA. To load it, please update your `peft` installation - `pip install -U peft`."
                )


class PeftAdapterMixin:
    """
    A class containing all functions for loading and using adapters weights that are supported in PEFT library. For
    more details about adapters and injecting them in a base model, check out the PEFT
    [documentation](https://huggingface.co/docs/peft/index).

    Install the latest version of PEFT, and use this mixin to:

    - Attach new adapters in the model.
    - Attach multiple adapters and iteratively activate/deactivate them.
    - Activate/deactivate all adapters from the model.
    - Get a list of the active adapters.
    """

    _hf_peft_config_loaded = False
    # kwargs for prepare_model_for_compiled_hotswap, if required
    _prepare_lora_hotswap_kwargs: Optional[dict] = None

    @classmethod
    # Copied from diffusers.loaders.lora_base.LoraBaseMixin._optionally_disable_offloading
    def _optionally_disable_offloading(cls, _pipeline):
        """
        Optionally removes offloading in case the pipeline has been already sequentially offloaded to CPU.

        Args:
            _pipeline (`DiffusionPipeline`):
                The pipeline to disable offloading for.

        Returns:
            tuple:
                A tuple indicating if `is_model_cpu_offload` or `is_sequential_cpu_offload` is True.
        """
        return _func_optionally_disable_offloading(_pipeline=_pipeline)

    def load_lora_adapter(
        self,
        pretrained_model_name_or_path_or_dict,
        prefix="transformer",
        hotswap: bool = False,
        **kwargs,
    ):
        r"""
        Loads a LoRA adapter into the underlying model.

        Parameters:
            pretrained_model_name_or_path_or_dict (`str` or `os.PathLike` or `dict`):
                Can be either:

                    - A string, the *model id* (for example `google/ddpm-celebahq-256`) of a pretrained model hosted on
                      the Hub.
                    - A path to a *directory* (for example `./my_model_directory`) containing the model weights saved
                      with [`ModelMixin.save_pretrained`].
                    - A [torch state
                      dict](https://pytorch.org/tutorials/beginner/saving_loading_models.html#what-is-a-state-dict).

            prefix (`str`, *optional*): Prefix to filter the state dict.

            cache_dir (`Union[str, os.PathLike]`, *optional*):
                Path to a directory where a downloaded pretrained model configuration is cached if the standard cache
                is not used.
            force_download (`bool`, *optional*, defaults to `False`):
                Whether or not to force the (re-)download of the model weights and configuration files, overriding the
                cached versions if they exist.
            proxies (`Dict[str, str]`, *optional*):
                A dictionary of proxy servers to use by protocol or endpoint, for example, `{'http': 'foo.bar:3128',
                'http://hostname': 'foo.bar:4012'}`. The proxies are used on each request.
            local_files_only (`bool`, *optional*, defaults to `False`):
                Whether to only load local model weights and configuration files or not. If set to `True`, the model
                won't be downloaded from the Hub.
            token (`str` or *bool*, *optional*):
                The token to use as HTTP bearer authorization for remote files. If `True`, the token generated from
                `diffusers-cli login` (stored in `~/.huggingface`) is used.
            revision (`str`, *optional*, defaults to `"main"`):
                The specific model version to use. It can be a branch name, a tag name, a commit id, or any identifier
                allowed by Git.
            subfolder (`str`, *optional*, defaults to `""`):
                The subfolder location of a model file within a larger model repository on the Hub or locally.
            network_alphas (`Dict[str, float]`):
                The value of the network alpha used for stable learning and preventing underflow. This value has the
                same meaning as the `--network_alpha` option in the kohya-ss trainer script. Refer to [this
                link](https://github.com/darkstorm2150/sd-scripts/blob/main/docs/train_network_README-en.md#execute-learning).
            low_cpu_mem_usage (`bool`, *optional*):
                Speed up model loading by only loading the pretrained LoRA weights and not initializing the random
                weights.
            hotswap : (`bool`, *optional*)
                Defaults to `False`. Whether to substitute an existing (LoRA) adapter with the newly loaded adapter
                in-place. This means that, instead of loading an additional adapter, this will take the existing
                adapter weights and replace them with the weights of the new adapter. This can be faster and more
                memory efficient. However, the main advantage of hotswapping is that when the model is compiled with
                torch.compile, loading the new adapter does not require recompilation of the model. When using
                hotswapping, the passed `adapter_name` should be the name of an already loaded adapter.

                If the new adapter and the old adapter have different ranks and/or LoRA alphas (i.e. scaling), you need
                to call an additional method before loading the adapter:

                ```py
                pipeline = ...  # load diffusers pipeline
                max_rank = ...  # the highest rank among all LoRAs that you want to load
                # call *before* compiling and loading the LoRA adapter
                pipeline.enable_lora_hotswap(target_rank=max_rank)
                pipeline.load_lora_weights(file_name)
                # optionally compile the model now
                ```

                Note that hotswapping adapters of the text encoder is not yet supported. There are some further
                limitations to this technique, which are documented here:
                https://huggingface.co/docs/peft/main/en/package_reference/hotswap

        """
        from peft import LoraConfig, inject_adapter_in_model, set_peft_model_state_dict
        from peft.tuners.tuners_utils import BaseTunerLayer

        from ..loaders.lora_base import LORA_ADAPTER_METADATA_KEY

        cache_dir = kwargs.pop("cache_dir", None)
        force_download = kwargs.pop("force_download", False)
        proxies = kwargs.pop("proxies", None)
        local_files_only = kwargs.pop("local_files_only", None)
        token = kwargs.pop("token", None)
        revision = kwargs.pop("revision", None)
        subfolder = kwargs.pop("subfolder", None)
        weight_name = kwargs.pop("weight_name", None)
        use_safetensors = kwargs.pop("use_safetensors", None)
        adapter_name = kwargs.pop("adapter_name", None)
        network_alphas = kwargs.pop("network_alphas", None)
        _pipeline = kwargs.pop("_pipeline", None)
        low_cpu_mem_usage = kwargs.pop("low_cpu_mem_usage", False)
        allow_pickle = False

        if low_cpu_mem_usage and is_peft_version("<=", "0.13.0"):
            raise ValueError(
                "`low_cpu_mem_usage=True` is not compatible with this `peft` version. Please update it with `pip install -U peft`."
            )

        user_agent = {
            "file_type": "attn_procs_weights",
            "framework": "pytorch",
        }

        state_dict = _fetch_state_dict(
            pretrained_model_name_or_path_or_dict=pretrained_model_name_or_path_or_dict,
            weight_name=weight_name,
            use_safetensors=use_safetensors,
            local_files_only=local_files_only,
            cache_dir=cache_dir,
            force_download=force_download,
            proxies=proxies,
            token=token,
            revision=revision,
            subfolder=subfolder,
            user_agent=user_agent,
            allow_pickle=allow_pickle,
        )
        if LORA_ADAPTER_METADATA_KEY in state_dict:
            metadata = state_dict[LORA_ADAPTER_METADATA_KEY]
        if network_alphas is not None and prefix is None:
            raise ValueError("`network_alphas` cannot be None when `prefix` is None.")

        if prefix is not None:
            state_dict = {k.removeprefix(f"{prefix}."): v for k, v in state_dict.items() if k.startswith(f"{prefix}.")}
<<<<<<< HEAD
        state_dict[LORA_ADAPTER_METADATA_KEY] = metadata
=======
>>>>>>> 66e50d4e

        if len(state_dict) > 0:
            if adapter_name in getattr(self, "peft_config", {}) and not hotswap:
                raise ValueError(
                    f"Adapter name {adapter_name} already in use in the model - please select a new adapter name."
                )
            elif adapter_name not in getattr(self, "peft_config", {}) and hotswap:
                raise ValueError(
                    f"Trying to hotswap LoRA adapter '{adapter_name}' but there is no existing adapter by that name. "
                    "Please choose an existing adapter name or set `hotswap=False` to prevent hotswapping."
                )

            # check with first key if is not in peft format
            first_key = next(iter(state_dict.keys()))
            if "lora_A" not in first_key:
                state_dict = convert_unet_state_dict_to_peft(state_dict)

            rank = {}
            for key, val in state_dict.items():
                # Cannot figure out rank from lora layers that don't have atleast 2 dimensions.
                # Bias layers in LoRA only have a single dimension
                if "lora_B" in key and val.ndim > 1:
                    # Check out https://github.com/huggingface/peft/pull/2419 for the `^` symbol.
                    # We may run into some ambiguous configuration values when a model has module
                    # names, sharing a common prefix (`proj_out.weight` and `blocks.transformer.proj_out.weight`,
                    # for example) and they have different LoRA ranks.
                    rank[f"^{key}"] = val.shape[1]

            if network_alphas is not None and len(network_alphas) >= 1:
                alpha_keys = [k for k in network_alphas.keys() if k.startswith(f"{prefix}.")]
                network_alphas = {
                    k.removeprefix(f"{prefix}."): v for k, v in network_alphas.items() if k in alpha_keys
                }

            lora_config_kwargs = get_peft_kwargs(
                rank,
                network_alpha_dict=network_alphas,
                peft_state_dict=state_dict,
                prefix=prefix,
            )
            _maybe_raise_error_for_ambiguity(lora_config_kwargs)

            if "use_dora" in lora_config_kwargs:
                if lora_config_kwargs["use_dora"]:
                    if is_peft_version("<", "0.9.0"):
                        raise ValueError(
                            "You need `peft` 0.9.0 at least to use DoRA-enabled LoRAs. Please upgrade your installation of `peft`."
                        )
                else:
                    if is_peft_version("<", "0.9.0"):
                        lora_config_kwargs.pop("use_dora")

            if "lora_bias" in lora_config_kwargs:
                if lora_config_kwargs["lora_bias"]:
                    if is_peft_version("<=", "0.13.2"):
                        raise ValueError(
                            "You need `peft` 0.14.0 at least to use `lora_bias` in LoRAs. Please upgrade your installation of `peft`."
                        )
                else:
                    if is_peft_version("<=", "0.13.2"):
                        lora_config_kwargs.pop("lora_bias")

            try:
                lora_config = LoraConfig(**lora_config_kwargs)
            except TypeError as e:
                logger.error(f"`LoraConfig` class could not be instantiated with the following trace: {e}.")

            # adapter_name
            if adapter_name is None:
                adapter_name = get_adapter_name(self)

            # <Unsafe code
            # We can be sure that the following works as it just sets attention processors, lora layers and puts all in the same dtype
            # Now we remove any existing hooks to `_pipeline`.

            # In case the pipeline has been already offloaded to CPU - temporarily remove the hooks
            # otherwise loading LoRA weights will lead to an error
            is_model_cpu_offload, is_sequential_cpu_offload = self._optionally_disable_offloading(_pipeline)

            peft_kwargs = {}
            if is_peft_version(">=", "0.13.1"):
                peft_kwargs["low_cpu_mem_usage"] = low_cpu_mem_usage

            if hotswap or (self._prepare_lora_hotswap_kwargs is not None):
                if is_peft_version(">", "0.14.0"):
                    from peft.utils.hotswap import (
                        check_hotswap_configs_compatible,
                        hotswap_adapter_from_state_dict,
                        prepare_model_for_compiled_hotswap,
                    )
                else:
                    msg = (
                        "Hotswapping requires PEFT > v0.14. Please upgrade PEFT to a higher version or install it "
                        "from source."
                    )
                    raise ImportError(msg)

            if hotswap:

                def map_state_dict_for_hotswap(sd):
                    # For hotswapping, we need the adapter name to be present in the state dict keys
                    new_sd = {}
                    for k, v in sd.items():
                        if k.endswith("lora_A.weight") or key.endswith("lora_B.weight"):
                            k = k[: -len(".weight")] + f".{adapter_name}.weight"
                        elif k.endswith("lora_B.bias"):  # lora_bias=True option
                            k = k[: -len(".bias")] + f".{adapter_name}.bias"
                        new_sd[k] = v
                    return new_sd

            # To handle scenarios where we cannot successfully set state dict. If it's unsuccessful,
            # we should also delete the `peft_config` associated to the `adapter_name`.
            try:
                if hotswap:
                    state_dict = map_state_dict_for_hotswap(state_dict)
                    check_hotswap_configs_compatible(self.peft_config[adapter_name], lora_config)
                    try:
                        hotswap_adapter_from_state_dict(
                            model=self,
                            state_dict=state_dict,
                            adapter_name=adapter_name,
                            config=lora_config,
                        )
                    except Exception as e:
                        logger.error(f"Hotswapping {adapter_name} was unsuccessful with the following error: \n{e}")
                        raise
                    # the hotswap function raises if there are incompatible keys, so if we reach this point we can set
                    # it to None
                    incompatible_keys = None
                else:
                    inject_adapter_in_model(lora_config, self, adapter_name=adapter_name, **peft_kwargs)
                    incompatible_keys = set_peft_model_state_dict(self, state_dict, adapter_name, **peft_kwargs)

                    if self._prepare_lora_hotswap_kwargs is not None:
                        # For hotswapping of compiled models or adapters with different ranks.
                        # If the user called enable_lora_hotswap, we need to ensure it is called:
                        # - after the first adapter was loaded
                        # - before the model is compiled and the 2nd adapter is being hotswapped in
                        # Therefore, it needs to be called here
                        prepare_model_for_compiled_hotswap(
                            self, config=lora_config, **self._prepare_lora_hotswap_kwargs
                        )
                        # We only want to call prepare_model_for_compiled_hotswap once
                        self._prepare_lora_hotswap_kwargs = None

                # Set peft config loaded flag to True if module has been successfully injected and incompatible keys retrieved
                if not self._hf_peft_config_loaded:
                    self._hf_peft_config_loaded = True
            except Exception as e:
                # In case `inject_adapter_in_model()` was unsuccessful even before injecting the `peft_config`.
                if hasattr(self, "peft_config"):
                    for module in self.modules():
                        if isinstance(module, BaseTunerLayer):
                            active_adapters = module.active_adapters
                            for active_adapter in active_adapters:
                                if adapter_name in active_adapter:
                                    module.delete_adapter(adapter_name)

                    self.peft_config.pop(adapter_name)
                logger.error(f"Loading {adapter_name} was unsuccessful with the following error: \n{e}")
                raise

            warn_msg = ""
            if incompatible_keys is not None:
                # Check only for unexpected keys.
                unexpected_keys = getattr(incompatible_keys, "unexpected_keys", None)
                if unexpected_keys:
                    lora_unexpected_keys = [k for k in unexpected_keys if "lora_" in k and adapter_name in k]
                    if lora_unexpected_keys:
                        warn_msg = (
                            f"Loading adapter weights from state_dict led to unexpected keys found in the model:"
                            f" {', '.join(lora_unexpected_keys)}. "
                        )

                # Filter missing keys specific to the current adapter.
                missing_keys = getattr(incompatible_keys, "missing_keys", None)
                if missing_keys:
                    lora_missing_keys = [k for k in missing_keys if "lora_" in k and adapter_name in k]
                    if lora_missing_keys:
                        warn_msg += (
                            f"Loading adapter weights from state_dict led to missing keys in the model:"
                            f" {', '.join(lora_missing_keys)}."
                        )

            if warn_msg:
                logger.warning(warn_msg)

            # Offload back.
            if is_model_cpu_offload:
                _pipeline.enable_model_cpu_offload()
            elif is_sequential_cpu_offload:
                _pipeline.enable_sequential_cpu_offload()
            # Unsafe code />

        if prefix is not None and not state_dict:
            logger.warning(
                f"No LoRA keys associated to {self.__class__.__name__} found with the {prefix=}. "
                "This is safe to ignore if LoRA state dict didn't originally have any "
                f"{self.__class__.__name__} related params. You can also try specifying `prefix=None` "
                "to resolve the warning. Otherwise, open an issue if you think it's unexpected: "
                "https://github.com/huggingface/diffusers/issues/new"
            )

    def save_lora_adapter(
        self,
        save_directory,
        adapter_name: str = "default",
        upcast_before_saving: bool = False,
        safe_serialization: bool = True,
        weight_name: Optional[str] = None,
    ):
        """
        Save the LoRA parameters corresponding to the underlying model.

        Arguments:
            save_directory (`str` or `os.PathLike`):
                Directory to save LoRA parameters to. Will be created if it doesn't exist.
            adapter_name: (`str`, defaults to "default"): The name of the adapter to serialize. Useful when the
                underlying model has multiple adapters loaded.
            upcast_before_saving (`bool`, defaults to `False`):
                Whether to cast the underlying model to `torch.float32` before serialization.
            safe_serialization (`bool`, *optional*, defaults to `True`):
                Whether to save the model using `safetensors` or the traditional PyTorch way with `pickle`.
            weight_name: (`str`, *optional*, defaults to `None`): Name of the file to serialize the state dict with.
        """
        from peft.utils import get_peft_model_state_dict

        from .lora_base import LORA_ADAPTER_METADATA_KEY, LORA_WEIGHT_NAME, LORA_WEIGHT_NAME_SAFE

        if adapter_name is None:
            adapter_name = get_adapter_name(self)

        if adapter_name not in getattr(self, "peft_config", {}):
            raise ValueError(f"Adapter name {adapter_name} not found in the model.")

        lora_adapter_metadata = self.peft_config[adapter_name].to_dict()

        lora_layers_to_save = get_peft_model_state_dict(
            self.to(dtype=torch.float32 if upcast_before_saving else None), adapter_name=adapter_name
        )
        if os.path.isfile(save_directory):
            raise ValueError(f"Provided path ({save_directory}) should be a directory, not a file")

        if safe_serialization:

            def save_function(weights, filename):
                # Inject framework format.
                metadata = {"format": "pt"}
                if lora_adapter_metadata is not None:
                    for key, value in lora_adapter_metadata.items():
                        if isinstance(value, set):
                            lora_adapter_metadata[key] = list(value)
                    metadata[LORA_ADAPTER_METADATA_KEY] = json.dumps(lora_adapter_metadata, indent=2, sort_keys=True)

                return safetensors.torch.save_file(weights, filename, metadata=metadata)

        else:
            save_function = torch.save

        os.makedirs(save_directory, exist_ok=True)

        if weight_name is None:
            if safe_serialization:
                weight_name = LORA_WEIGHT_NAME_SAFE
            else:
                weight_name = LORA_WEIGHT_NAME

        save_path = Path(save_directory, weight_name).as_posix()
        save_function(lora_layers_to_save, save_path)
        logger.info(f"Model weights saved in {save_path}")

    def set_adapters(
        self,
        adapter_names: Union[List[str], str],
        weights: Optional[Union[float, Dict, List[float], List[Dict], List[None]]] = None,
    ):
        """
        Set the currently active adapters for use in the UNet.

        Args:
            adapter_names (`List[str]` or `str`):
                The names of the adapters to use.
            adapter_weights (`Union[List[float], float]`, *optional*):
                The adapter(s) weights to use with the UNet. If `None`, the weights are set to `1.0` for all the
                adapters.

        Example:

        ```py
        from diffusers import AutoPipelineForText2Image
        import torch

        pipeline = AutoPipelineForText2Image.from_pretrained(
            "stabilityai/stable-diffusion-xl-base-1.0", torch_dtype=torch.float16
        ).to("cuda")
        pipeline.load_lora_weights(
            "jbilcke-hf/sdxl-cinematic-1", weight_name="pytorch_lora_weights.safetensors", adapter_name="cinematic"
        )
        pipeline.load_lora_weights("nerijs/pixel-art-xl", weight_name="pixel-art-xl.safetensors", adapter_name="pixel")
        pipeline.set_adapters(["cinematic", "pixel"], adapter_weights=[0.5, 0.5])
        ```
        """
        if not USE_PEFT_BACKEND:
            raise ValueError("PEFT backend is required for `set_adapters()`.")

        adapter_names = [adapter_names] if isinstance(adapter_names, str) else adapter_names

        # Expand weights into a list, one entry per adapter
        # examples for e.g. 2 adapters:  [{...}, 7] -> [7,7] ; None -> [None, None]
        if not isinstance(weights, list):
            weights = [weights] * len(adapter_names)

        if len(adapter_names) != len(weights):
            raise ValueError(
                f"Length of adapter names {len(adapter_names)} is not equal to the length of their weights {len(weights)}."
            )

        # Set None values to default of 1.0
        # e.g. [{...}, 7] -> [{...}, 7] ; [None, None] -> [1.0, 1.0]
        weights = [w if w is not None else 1.0 for w in weights]

        # e.g. [{...}, 7] -> [{expanded dict...}, 7]
        scale_expansion_fn = _SET_ADAPTER_SCALE_FN_MAPPING[self.__class__.__name__]
        weights = scale_expansion_fn(self, weights)

        set_weights_and_activate_adapters(self, adapter_names, weights)

    def add_adapter(self, adapter_config, adapter_name: str = "default") -> None:
        r"""
        Adds a new adapter to the current model for training. If no adapter name is passed, a default name is assigned
        to the adapter to follow the convention of the PEFT library.

        If you are not familiar with adapters and PEFT methods, we invite you to read more about them in the PEFT
        [documentation](https://huggingface.co/docs/peft).

        Args:
            adapter_config (`[~peft.PeftConfig]`):
                The configuration of the adapter to add; supported adapters are non-prefix tuning and adaption prompt
                methods.
            adapter_name (`str`, *optional*, defaults to `"default"`):
                The name of the adapter to add. If no name is passed, a default name is assigned to the adapter.
        """
        check_peft_version(min_version=MIN_PEFT_VERSION)

        if not is_peft_available():
            raise ImportError("PEFT is not available. Please install PEFT to use this function: `pip install peft`.")

        from peft import PeftConfig, inject_adapter_in_model

        if not self._hf_peft_config_loaded:
            self._hf_peft_config_loaded = True
        elif adapter_name in self.peft_config:
            raise ValueError(f"Adapter with name {adapter_name} already exists. Please use a different name.")

        if not isinstance(adapter_config, PeftConfig):
            raise ValueError(
                f"adapter_config should be an instance of PeftConfig. Got {type(adapter_config)} instead."
            )

        # Unlike transformers, here we don't need to retrieve the name_or_path of the unet as the loading logic is
        # handled by the `load_lora_layers` or `StableDiffusionLoraLoaderMixin`. Therefore we set it to `None` here.
        adapter_config.base_model_name_or_path = None
        inject_adapter_in_model(adapter_config, self, adapter_name)
        self.set_adapter(adapter_name)

    def set_adapter(self, adapter_name: Union[str, List[str]]) -> None:
        """
        Sets a specific adapter by forcing the model to only use that adapter and disables the other adapters.

        If you are not familiar with adapters and PEFT methods, we invite you to read more about them on the PEFT
        [documentation](https://huggingface.co/docs/peft).

        Args:
            adapter_name (Union[str, List[str]])):
                The list of adapters to set or the adapter name in the case of a single adapter.
        """
        check_peft_version(min_version=MIN_PEFT_VERSION)

        if not self._hf_peft_config_loaded:
            raise ValueError("No adapter loaded. Please load an adapter first.")

        if isinstance(adapter_name, str):
            adapter_name = [adapter_name]

        missing = set(adapter_name) - set(self.peft_config)
        if len(missing) > 0:
            raise ValueError(
                f"Following adapter(s) could not be found: {', '.join(missing)}. Make sure you are passing the correct adapter name(s)."
                f" current loaded adapters are: {list(self.peft_config.keys())}"
            )

        from peft.tuners.tuners_utils import BaseTunerLayer

        _adapters_has_been_set = False

        for _, module in self.named_modules():
            if isinstance(module, BaseTunerLayer):
                if hasattr(module, "set_adapter"):
                    module.set_adapter(adapter_name)
                # Previous versions of PEFT does not support multi-adapter inference
                elif not hasattr(module, "set_adapter") and len(adapter_name) != 1:
                    raise ValueError(
                        "You are trying to set multiple adapters and you have a PEFT version that does not support multi-adapter inference. Please upgrade to the latest version of PEFT."
                        " `pip install -U peft` or `pip install -U git+https://github.com/huggingface/peft.git`"
                    )
                else:
                    module.active_adapter = adapter_name
                _adapters_has_been_set = True

        if not _adapters_has_been_set:
            raise ValueError(
                "Did not succeeded in setting the adapter. Please make sure you are using a model that supports adapters."
            )

    def disable_adapters(self) -> None:
        r"""
        Disable all adapters attached to the model and fallback to inference with the base model only.

        If you are not familiar with adapters and PEFT methods, we invite you to read more about them on the PEFT
        [documentation](https://huggingface.co/docs/peft).
        """
        check_peft_version(min_version=MIN_PEFT_VERSION)

        if not self._hf_peft_config_loaded:
            raise ValueError("No adapter loaded. Please load an adapter first.")

        from peft.tuners.tuners_utils import BaseTunerLayer

        for _, module in self.named_modules():
            if isinstance(module, BaseTunerLayer):
                if hasattr(module, "enable_adapters"):
                    module.enable_adapters(enabled=False)
                else:
                    # support for older PEFT versions
                    module.disable_adapters = True

    def enable_adapters(self) -> None:
        """
        Enable adapters that are attached to the model. The model uses `self.active_adapters()` to retrieve the list of
        adapters to enable.

        If you are not familiar with adapters and PEFT methods, we invite you to read more about them on the PEFT
        [documentation](https://huggingface.co/docs/peft).
        """
        check_peft_version(min_version=MIN_PEFT_VERSION)

        if not self._hf_peft_config_loaded:
            raise ValueError("No adapter loaded. Please load an adapter first.")

        from peft.tuners.tuners_utils import BaseTunerLayer

        for _, module in self.named_modules():
            if isinstance(module, BaseTunerLayer):
                if hasattr(module, "enable_adapters"):
                    module.enable_adapters(enabled=True)
                else:
                    # support for older PEFT versions
                    module.disable_adapters = False

    def active_adapters(self) -> List[str]:
        """
        Gets the current list of active adapters of the model.

        If you are not familiar with adapters and PEFT methods, we invite you to read more about them on the PEFT
        [documentation](https://huggingface.co/docs/peft).
        """
        check_peft_version(min_version=MIN_PEFT_VERSION)

        if not is_peft_available():
            raise ImportError("PEFT is not available. Please install PEFT to use this function: `pip install peft`.")

        if not self._hf_peft_config_loaded:
            raise ValueError("No adapter loaded. Please load an adapter first.")

        from peft.tuners.tuners_utils import BaseTunerLayer

        for _, module in self.named_modules():
            if isinstance(module, BaseTunerLayer):
                return module.active_adapter

    def fuse_lora(self, lora_scale=1.0, safe_fusing=False, adapter_names=None):
        if not USE_PEFT_BACKEND:
            raise ValueError("PEFT backend is required for `fuse_lora()`.")

        self.lora_scale = lora_scale
        self._safe_fusing = safe_fusing
        self.apply(partial(self._fuse_lora_apply, adapter_names=adapter_names))

    def _fuse_lora_apply(self, module, adapter_names=None):
        from peft.tuners.tuners_utils import BaseTunerLayer

        merge_kwargs = {"safe_merge": self._safe_fusing}

        if isinstance(module, BaseTunerLayer):
            if self.lora_scale != 1.0:
                module.scale_layer(self.lora_scale)

            # For BC with previous PEFT versions, we need to check the signature
            # of the `merge` method to see if it supports the `adapter_names` argument.
            supported_merge_kwargs = list(inspect.signature(module.merge).parameters)
            if "adapter_names" in supported_merge_kwargs:
                merge_kwargs["adapter_names"] = adapter_names
            elif "adapter_names" not in supported_merge_kwargs and adapter_names is not None:
                raise ValueError(
                    "The `adapter_names` argument is not supported with your PEFT version. Please upgrade"
                    " to the latest version of PEFT. `pip install -U peft`"
                )

            module.merge(**merge_kwargs)

    def unfuse_lora(self):
        if not USE_PEFT_BACKEND:
            raise ValueError("PEFT backend is required for `unfuse_lora()`.")
        self.apply(self._unfuse_lora_apply)

    def _unfuse_lora_apply(self, module):
        from peft.tuners.tuners_utils import BaseTunerLayer

        if isinstance(module, BaseTunerLayer):
            module.unmerge()

    def unload_lora(self):
        if not USE_PEFT_BACKEND:
            raise ValueError("PEFT backend is required for `unload_lora()`.")

        from ..utils import recurse_remove_peft_layers

        recurse_remove_peft_layers(self)
        if hasattr(self, "peft_config"):
            del self.peft_config

    def disable_lora(self):
        """
        Disables the active LoRA layers of the underlying model.

        Example:

        ```py
        from diffusers import AutoPipelineForText2Image
        import torch

        pipeline = AutoPipelineForText2Image.from_pretrained(
            "stabilityai/stable-diffusion-xl-base-1.0", torch_dtype=torch.float16
        ).to("cuda")
        pipeline.load_lora_weights(
            "jbilcke-hf/sdxl-cinematic-1", weight_name="pytorch_lora_weights.safetensors", adapter_name="cinematic"
        )
        pipeline.disable_lora()
        ```
        """
        if not USE_PEFT_BACKEND:
            raise ValueError("PEFT backend is required for this method.")
        set_adapter_layers(self, enabled=False)

    def enable_lora(self):
        """
        Enables the active LoRA layers of the underlying model.

        Example:

        ```py
        from diffusers import AutoPipelineForText2Image
        import torch

        pipeline = AutoPipelineForText2Image.from_pretrained(
            "stabilityai/stable-diffusion-xl-base-1.0", torch_dtype=torch.float16
        ).to("cuda")
        pipeline.load_lora_weights(
            "jbilcke-hf/sdxl-cinematic-1", weight_name="pytorch_lora_weights.safetensors", adapter_name="cinematic"
        )
        pipeline.enable_lora()
        ```
        """
        if not USE_PEFT_BACKEND:
            raise ValueError("PEFT backend is required for this method.")
        set_adapter_layers(self, enabled=True)

    def delete_adapters(self, adapter_names: Union[List[str], str]):
        """
        Delete an adapter's LoRA layers from the underlying model.

        Args:
            adapter_names (`Union[List[str], str]`):
                The names (single string or list of strings) of the adapter to delete.

        Example:

        ```py
        from diffusers import AutoPipelineForText2Image
        import torch

        pipeline = AutoPipelineForText2Image.from_pretrained(
            "stabilityai/stable-diffusion-xl-base-1.0", torch_dtype=torch.float16
        ).to("cuda")
        pipeline.load_lora_weights(
            "jbilcke-hf/sdxl-cinematic-1", weight_name="pytorch_lora_weights.safetensors", adapter_names="cinematic"
        )
        pipeline.delete_adapters("cinematic")
        ```
        """
        if not USE_PEFT_BACKEND:
            raise ValueError("PEFT backend is required for this method.")

        if isinstance(adapter_names, str):
            adapter_names = [adapter_names]

        for adapter_name in adapter_names:
            delete_adapter_layers(self, adapter_name)

            # Pop also the corresponding adapter from the config
            if hasattr(self, "peft_config"):
                self.peft_config.pop(adapter_name, None)

    def enable_lora_hotswap(
        self, target_rank: int = 128, check_compiled: Literal["error", "warn", "ignore"] = "error"
    ) -> None:
        """Enables the possibility to hotswap LoRA adapters.

        Calling this method is only required when hotswapping adapters and if the model is compiled or if the ranks of
        the loaded adapters differ.

        Args:
            target_rank (`int`, *optional*, defaults to `128`):
                The highest rank among all the adapters that will be loaded.

            check_compiled (`str`, *optional*, defaults to `"error"`):
                How to handle the case when the model is already compiled, which should generally be avoided. The
                options are:
                  - "error" (default): raise an error
                  - "warn": issue a warning
                  - "ignore": do nothing
        """
        if getattr(self, "peft_config", {}):
            if check_compiled == "error":
                raise RuntimeError("Call `enable_lora_hotswap` before loading the first adapter.")
            elif check_compiled == "warn":
                logger.warning(
                    "It is recommended to call `enable_lora_hotswap` before loading the first adapter to avoid recompilation."
                )
            elif check_compiled != "ignore":
                raise ValueError(
                    f"check_compiles should be one of 'error', 'warn', or 'ignore', got '{check_compiled}' instead."
                )

        self._prepare_lora_hotswap_kwargs = {"target_rank": target_rank, "check_compiled": check_compiled}<|MERGE_RESOLUTION|>--- conflicted
+++ resolved
@@ -241,10 +241,7 @@
 
         if prefix is not None:
             state_dict = {k.removeprefix(f"{prefix}."): v for k, v in state_dict.items() if k.startswith(f"{prefix}.")}
-<<<<<<< HEAD
         state_dict[LORA_ADAPTER_METADATA_KEY] = metadata
-=======
->>>>>>> 66e50d4e
 
         if len(state_dict) > 0:
             if adapter_name in getattr(self, "peft_config", {}) and not hotswap:
