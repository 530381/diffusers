--- conflicted
+++ resolved
@@ -30,18 +30,14 @@
     logging,
     scale_lora_layers,
 )
+from ..utils.torch_utils import is_compiled_module
 from .lora_base import LoraBaseMixin
-<<<<<<< HEAD
-from ..utils.torch_utils import is_compiled_module
-from .lora_conversion_utils import _convert_non_diffusers_lora_to_diffusers, _maybe_map_sgm_blocks_to_diffusers
-=======
 from .lora_conversion_utils import (
     _convert_kohya_flux_lora_to_diffusers,
     _convert_non_diffusers_lora_to_diffusers,
     _convert_xlabs_flux_lora_to_diffusers,
     _maybe_map_sgm_blocks_to_diffusers,
 )
->>>>>>> 8cdcdd9e
 
 
 if is_transformers_available():
