--- conflicted
+++ resolved
@@ -644,7 +644,6 @@
         if not is_correct_format:
             raise ValueError("Invalid LoRA checkpoint.")
 
-<<<<<<< HEAD
         if hasattr(self, "unet"):
             self.load_lora_into_unet(
                 state_dict,
@@ -653,6 +652,7 @@
                 adapter_name=adapter_name,
                 _pipeline=self,
                 low_cpu_mem_usage=low_cpu_mem_usage,
+                hotswap=hotswap,
             )
         if hasattr(self, "text_encoder"):
             self.load_lora_into_text_encoder(
@@ -664,6 +664,7 @@
                 adapter_name=adapter_name,
                 _pipeline=self,
                 low_cpu_mem_usage=low_cpu_mem_usage,
+                hotswap=hotswap,
             )
         if hasattr(self, "text_encoder_2"):
             self.load_lora_into_text_encoder(
@@ -675,40 +676,8 @@
                 adapter_name=adapter_name,
                 _pipeline=self,
                 low_cpu_mem_usage=low_cpu_mem_usage,
+                hotswap=hotswap,
             )
-=======
-        self.load_lora_into_unet(
-            state_dict,
-            network_alphas=network_alphas,
-            unet=self.unet,
-            adapter_name=adapter_name,
-            _pipeline=self,
-            low_cpu_mem_usage=low_cpu_mem_usage,
-            hotswap=hotswap,
-        )
-        self.load_lora_into_text_encoder(
-            state_dict,
-            network_alphas=network_alphas,
-            text_encoder=self.text_encoder,
-            prefix=self.text_encoder_name,
-            lora_scale=self.lora_scale,
-            adapter_name=adapter_name,
-            _pipeline=self,
-            low_cpu_mem_usage=low_cpu_mem_usage,
-            hotswap=hotswap,
-        )
-        self.load_lora_into_text_encoder(
-            state_dict,
-            network_alphas=network_alphas,
-            text_encoder=self.text_encoder_2,
-            prefix=f"{self.text_encoder_name}_2",
-            lora_scale=self.lora_scale,
-            adapter_name=adapter_name,
-            _pipeline=self,
-            low_cpu_mem_usage=low_cpu_mem_usage,
-            hotswap=hotswap,
-        )
->>>>>>> 06beecaf
 
     @classmethod
     @validate_hf_hub_args
