--- conflicted
+++ resolved
@@ -33,11 +33,8 @@
     scale_lora_layers,
     unscale_lora_layers,
 )
-<<<<<<< HEAD
+from ...utils.torch_utils import randn_tensor
 from ...workflow_utils import populate_workflow_from_pipeline
-=======
-from ...utils.torch_utils import randn_tensor
->>>>>>> 2bfa55f4
 from ..pipeline_utils import DiffusionPipeline
 from .pipeline_output import StableDiffusionPipelineOutput
 from .safety_checker import StableDiffusionSafetyChecker
@@ -596,11 +593,8 @@
         callback_steps: int = 1,
         cross_attention_kwargs: Optional[Dict[str, Any]] = None,
         guidance_rescale: float = 0.0,
-<<<<<<< HEAD
         return_workflow: bool = False,
-=======
         clip_skip: Optional[int] = None,
->>>>>>> 2bfa55f4
     ):
         r"""
         The call function to the pipeline for generation.
@@ -657,14 +651,11 @@
                 Guidance rescale factor from [Common Diffusion Noise Schedules and Sample Steps are
                 Flawed](https://arxiv.org/pdf/2305.08891.pdf). Guidance rescale factor should fix overexposure when
                 using zero terminal SNR.
-<<<<<<< HEAD
             return_workflow(`bool`, *optional*, defaults to `False`):
                 Whether to return pipeline component configurations and call arguments.
-=======
             clip_skip (`int`, *optional*):
                 Number of layers to be skipped from CLIP while computing the prompt embeddings. A value of 1 means that
                 the output of the pre-final layer will be used for computing the prompt embeddings.
->>>>>>> 2bfa55f4
 
         Examples:
 
